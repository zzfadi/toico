--- conflicted
+++ resolved
@@ -39,27 +39,22 @@
   "author": "Fadi Al-Zuabi",
   "license": "MIT",
   "dependencies": {
-<<<<<<< HEAD
-=======
     "@types/jszip": "^3.4.0",
     "jszip": "^3.10.1",
->>>>>>> b0f8fbfc
     "next": "15.4.3",
     "react": "19.1.0",
     "react-dom": "19.1.0"
   },
   "devDependencies": {
     "@eslint/eslintrc": "^3",
-<<<<<<< HEAD
     "@playwright/test": "^1.54.1",
-=======
->>>>>>> b0f8fbfc
     "@tailwindcss/postcss": "^4",
     "@types/node": "^20",
     "@types/react": "^19",
     "@types/react-dom": "^19",
     "eslint": "^9",
     "eslint-config-next": "15.4.3",
+    "playwright": "^1.54.1",
     "tailwindcss": "^4",
     "typescript": "^5"
   }
