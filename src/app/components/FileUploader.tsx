'use client';

import { useCallback, useState, useRef } from 'react';
import { validateImageFile, getSupportedMimeTypes, getSupportedExtensions, getFormatSpecificMessage } from '../utils/imageFormats';
import { getImageDimensions } from '../utils/canvasHelpers';

interface FileUploaderProps {
  onFileSelect: (file: File | null, dataUrl: string, metadata?: { format: string; dimensions?: { width: number; height: number } }) => void;
  onError: (error: string) => void;
  error: string | null;
}

export default function FileUploader({ onFileSelect, onError, error }: FileUploaderProps) {
  const [isDragOver, setIsDragOver] = useState(false);
  const [isProcessing, setIsProcessing] = useState(false);
  const [fileInfo, setFileInfo] = useState<{ name: string; format: string; dimensions?: { width: number; height: number } } | null>(null);
  const fileInputRef = useRef<HTMLInputElement>(null);

  const processFile = useCallback(async (file: File) => {
    setIsProcessing(true);
    setFileInfo(null);
    
    try {
      // Validate the file
      const validation = validateImageFile(file);
      if (!validation.isValid) {
        onError(validation.error || 'Invalid file');
        setIsProcessing(false);
        return;
      }

      const format = validation.format!;
      
      // Get image dimensions for raster images
      let dimensions: { width: number; height: number } | undefined;
      if (format.formatKey !== 'svg') {
        try {
          dimensions = await getImageDimensions(file);
          
          // Check minimum resolution for better quality
          if (dimensions && (dimensions.width < 64 || dimensions.height < 64)) {
            const formatSpecificMsg = getFormatSpecificMessage(format.formatKey);
            const warning = `Image resolution is ${dimensions.width}x${dimensions.height}. For best results, use images of at least 256x256 pixels.`;
            onError(formatSpecificMsg ? `${warning} ${formatSpecificMsg}` : warning);
            setIsProcessing(false);
            return;
          }
        } catch (dimensionError) {
          console.warn('Could not detect image dimensions:', dimensionError);
        }
      }

      // Set file info for display
      setFileInfo({
        name: file.name,
        format: format.format.name,
        dimensions
      });

      // Show format-specific message if available
      const formatMessage = getFormatSpecificMessage(format.formatKey);
      if (formatMessage) {
        // This is informational, not an error
        console.log('Format info:', formatMessage);
      }

      // Read file for preview/processing
      const reader = new FileReader();
      reader.onload = (e) => {
        const result = e.target?.result as string;
        onFileSelect(file, result, {
          format: format.format.name,
          dimensions
        });
        setIsProcessing(false);
      };
      reader.onerror = () => {
        onError('Error reading file. Please try again.');
        setIsProcessing(false);
      };
      
      if (format.formatKey === 'svg') {
        reader.readAsDataURL(file);
      } else {
        reader.readAsDataURL(file);
      }
    } catch (err) {
      console.error('File processing error:', err);
      onError('Error processing file. Please try again.');
      setIsProcessing(false);
    }
  }, [onFileSelect, onError]);

  const handleDragEnter = useCallback((e: React.DragEvent) => {
    e.preventDefault();
    e.stopPropagation();
    setIsDragOver(true);
  }, []);

  const handleDragLeave = useCallback((e: React.DragEvent) => {
    e.preventDefault();
    e.stopPropagation();
    setIsDragOver(false);
  }, []);

  const handleDragOver = useCallback((e: React.DragEvent) => {
    e.preventDefault();
    e.stopPropagation();
  }, []);

  const handleDrop = useCallback((e: React.DragEvent) => {
    e.preventDefault();
    e.stopPropagation();
    setIsDragOver(false);

    const files = Array.from(e.dataTransfer.files);
    if (files.length > 0) {
      processFile(files[0]);
    }
  }, [processFile]);

  const handleFileInput = useCallback((e: React.ChangeEvent<HTMLInputElement>) => {
    const files = e.target.files;
    if (files && files.length > 0) {
      processFile(files[0]);
    }
  }, [processFile]);

  const handleClear = () => {
    onFileSelect(null, '', undefined);
    onError('');
    setFileInfo(null);
  };

  const supportedExtensions = getSupportedExtensions().join(',');
  const supportedMimeTypes = getSupportedMimeTypes().join(',');

  return (
    <div className="space-y-6">
      {/* Upload Section Title */}
      <div className="text-center">
        <h2 className="text-2xl font-serif font-bold mb-2 text-glow" style={{color: '#36454F'}}>
          Upload Your Image
        </h2>
        <p className="text-sm opacity-75" style={{color: '#36454F'}}>
          Drag and drop or click to select your image file
        </p>
      </div>

      <div
<<<<<<< HEAD
        data-testid="file-drop-zone"
        className={`relative border-2 border-dashed rounded-lg p-6 md:p-8 text-center transition-all duration-200 ${isDragOver ? 'drag-over' : ''}`}
=======
        className={`relative border-2 border-dashed rounded-2xl p-8 md:p-12 text-center transition-all duration-300 ${
          isDragOver ? 'glass-card scale-[1.02]' : 'premium-gradient'
        }`}
>>>>>>> 6c925afc
        style={{
          borderColor: isDragOver ? '#B8956A' : 'rgba(164, 119, 100, 0.3)',
          opacity: isProcessing ? 0.7 : 1,
          pointerEvents: isProcessing ? 'none' : 'auto',
          backdropFilter: isDragOver ? 'blur(20px)' : 'blur(10px)'
        }}
        onDragEnter={handleDragEnter}
        onDragLeave={handleDragLeave}
        onDragOver={handleDragOver}
        onDrop={handleDrop}
      >
        <input
          ref={fileInputRef}
          type="file"
          accept={`${supportedMimeTypes},${supportedExtensions}`}
          onChange={handleFileInput}
          className="absolute inset-0 opacity-0 cursor-pointer"
          disabled={isProcessing}
          aria-label="Upload image file"
          aria-describedby="file-upload-help"
        />
        
        <div className="space-y-6">
          <div className={`mx-auto w-20 h-20 rounded-full flex items-center justify-center transition-all duration-300 ${
            isDragOver ? 'pulse-glow scale-110' : ''
          }`} style={{
            background: isDragOver 
              ? 'linear-gradient(135deg, rgba(184, 149, 106, 0.8), rgba(164, 119, 100, 0.9))' 
              : 'linear-gradient(135deg, rgba(164, 119, 100, 0.3), rgba(184, 149, 106, 0.2))',
            backdropFilter: 'blur(10px)',
            border: '1px solid rgba(255, 255, 255, 0.2)'
          }}>
            {isProcessing ? (
              <div className="animate-spin w-8 h-8 border-2 border-white/30 border-t-white rounded-full"></div>
            ) : (
              <svg
                className="w-10 h-10 transition-transform duration-300"
                fill="none"
                stroke={isDragOver ? '#F7F5F0' : '#A47764'}
                viewBox="0 0 24 24"
              >
                <path
                  strokeLinecap="round"
                  strokeLinejoin="round"
                  strokeWidth={2}
                  d="M7 16a4 4 0 01-.88-7.903A5 5 0 1115.9 6L16 6a5 5 0 011 9.9M15 13l-3-3m0 0l-3 3m3-3v12"
                />
              </svg>
            )}
          </div>
          
          <div>
            <p className="text-xl md:text-2xl font-serif font-bold mb-3 text-glow" style={{color: '#36454F'}}>
              {isProcessing ? 'Processing Your Image...' : isDragOver ? 'Drop Your Image Here' : 'Upload Your Image'}
            </p>
            <p className="text-sm md:text-base mb-6" style={{color: '#36454F', opacity: 0.8}}>
              {isDragOver ? 'Release to upload' : 'Drag & drop or click to browse'}
            </p>
            
            {fileInfo && (
<<<<<<< HEAD
              <div data-testid="file-info" className="mb-4 p-3 rounded-lg" style={{backgroundColor: 'rgba(164, 119, 100, 0.1)'}}>
                <p className="text-sm font-medium" style={{color: '#36454F'}}>
                  <span data-testid="file-format">{fileInfo.format}</span> • {fileInfo.name}
                </p>
=======
              <div className="mb-6 p-4 glass-card rounded-xl">
                <div className="flex items-center justify-center gap-3 mb-2">
                  <div className="w-3 h-3 rounded-full bg-gradient-to-r from-classic-blue to-golden-terra"></div>
                  <p className="text-sm font-semibold" style={{color: '#36454F'}}>
                    {fileInfo.format} • {fileInfo.name}
                  </p>
                </div>
>>>>>>> 6c925afc
                {fileInfo.dimensions && (
                  <p className="text-xs font-medium" style={{color: '#36454F', opacity: 0.7}}>
                    Resolution: {fileInfo.dimensions.width} × {fileInfo.dimensions.height} pixels
                  </p>
                )}
              </div>
            )}
            
            <button
              type="button"
              onClick={() => fileInputRef.current?.click()}
              className="glass-button px-8 py-4 rounded-xl font-semibold text-white transition-all duration-300 disabled:opacity-50 disabled:cursor-not-allowed hover:scale-105"
              disabled={isProcessing}
            >
              {isProcessing ? 'Processing...' : 'Browse Files'}
            </button>
          </div>
          
          <div className="pt-4 border-t border-white/20">
            <p id="file-upload-help" className="text-sm font-medium" style={{color: '#36454F', opacity: 0.7}}>
              <span className="block mb-1">✨ Supported formats: PNG, JPEG, WebP, GIF, BMP, SVG</span>
              <span className="block">📦 Max size: 50MB (100MB for SVG files)</span>
            </p>
          </div>
        </div>
      </div>

      {error && (
<<<<<<< HEAD
        <div data-testid="error-message" className="p-4 bg-red-50 border border-red-200 rounded-lg" role="alert">
          <p className="text-red-800 text-sm">{error}</p>
=======
        <div className="glass-card rounded-xl p-4 border border-red-300/50" style={{
          background: 'linear-gradient(135deg, rgba(239, 68, 68, 0.1), rgba(220, 38, 38, 0.05))'
        }} role="alert">
          <div className="flex items-start gap-3">
            <svg className="w-5 h-5 mt-0.5 flex-shrink-0" style={{color: '#DC2626'}} fill="currentColor" viewBox="0 0 20 20">
              <path fillRule="evenodd" d="M10 18a8 8 0 100-16 8 8 0 000 16zM8.707 7.293a1 1 0 00-1.414 1.414L8.586 10l-1.293 1.293a1 1 0 101.414 1.414L10 11.414l1.293 1.293a1 1 0 001.414-1.414L11.414 10l1.293-1.293a1 1 0 00-1.414-1.414L10 8.586 8.707 7.293z" clipRule="evenodd" />
            </svg>
            <p className="text-sm font-medium" style={{color: '#DC2626'}}>{error}</p>
          </div>
>>>>>>> 6c925afc
        </div>
      )}

      {!error && fileInfo && (
        <button
          onClick={handleClear}
          className="w-full px-6 py-3 text-sm font-medium rounded-xl transition-all duration-300 hover:scale-[1.02] glass-card"
          style={{color: '#36454F', opacity: 0.8}}
        >
          🗑️ Clear Selection
        </button>
      )}
    </div>
  );
}<|MERGE_RESOLUTION|>--- conflicted
+++ resolved
@@ -148,14 +148,10 @@
       </div>
 
       <div
-<<<<<<< HEAD
         data-testid="file-drop-zone"
-        className={`relative border-2 border-dashed rounded-lg p-6 md:p-8 text-center transition-all duration-200 ${isDragOver ? 'drag-over' : ''}`}
-=======
         className={`relative border-2 border-dashed rounded-2xl p-8 md:p-12 text-center transition-all duration-300 ${
           isDragOver ? 'glass-card scale-[1.02]' : 'premium-gradient'
         }`}
->>>>>>> 6c925afc
         style={{
           borderColor: isDragOver ? '#B8956A' : 'rgba(164, 119, 100, 0.3)',
           opacity: isProcessing ? 0.7 : 1,
@@ -216,20 +212,13 @@
             </p>
             
             {fileInfo && (
-<<<<<<< HEAD
-              <div data-testid="file-info" className="mb-4 p-3 rounded-lg" style={{backgroundColor: 'rgba(164, 119, 100, 0.1)'}}>
-                <p className="text-sm font-medium" style={{color: '#36454F'}}>
-                  <span data-testid="file-format">{fileInfo.format}</span> • {fileInfo.name}
-                </p>
-=======
-              <div className="mb-6 p-4 glass-card rounded-xl">
+              <div data-testid="file-info" className="mb-6 p-4 glass-card rounded-xl">
                 <div className="flex items-center justify-center gap-3 mb-2">
                   <div className="w-3 h-3 rounded-full bg-gradient-to-r from-classic-blue to-golden-terra"></div>
                   <p className="text-sm font-semibold" style={{color: '#36454F'}}>
                     {fileInfo.format} • {fileInfo.name}
                   </p>
                 </div>
->>>>>>> 6c925afc
                 {fileInfo.dimensions && (
                   <p className="text-xs font-medium" style={{color: '#36454F', opacity: 0.7}}>
                     Resolution: {fileInfo.dimensions.width} × {fileInfo.dimensions.height} pixels
@@ -258,11 +247,7 @@
       </div>
 
       {error && (
-<<<<<<< HEAD
-        <div data-testid="error-message" className="p-4 bg-red-50 border border-red-200 rounded-lg" role="alert">
-          <p className="text-red-800 text-sm">{error}</p>
-=======
-        <div className="glass-card rounded-xl p-4 border border-red-300/50" style={{
+        <div data-testid="error-message" className="glass-card rounded-xl p-4 border border-red-300/50" style={{
           background: 'linear-gradient(135deg, rgba(239, 68, 68, 0.1), rgba(220, 38, 38, 0.05))'
         }} role="alert">
           <div className="flex items-start gap-3">
@@ -271,7 +256,6 @@
             </svg>
             <p className="text-sm font-medium" style={{color: '#DC2626'}}>{error}</p>
           </div>
->>>>>>> 6c925afc
         </div>
       )}
 
